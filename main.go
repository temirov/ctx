package main

import (
	"fmt"
	"log"
	"os"
	"path/filepath"
	"sort"
	"strings"

	"github.com/spf13/cobra"
	"github.com/temirov/ctx/commands"
	"github.com/temirov/ctx/config"
	"github.com/temirov/ctx/docs"
	"github.com/temirov/ctx/output"
	"github.com/temirov/ctx/types"
	"github.com/temirov/ctx/utils"
)

const (
	exclusionFlagName          = "e"
	noGitignoreFlagName        = "no-gitignore"
	noIgnoreFlagName           = "no-ignore"
	includeGitFlagName         = "git"
	formatFlagName             = "format"
	documentationFlagName      = "doc"
	versionFlagName            = "version"
	versionTemplate            = "ctx version: %s\n"
	documentationIgnoredNotice = "--doc ignored for tree"
	defaultPath                = "."
	rootUse                    = "ctx"
	rootShortDescription       = "ctx CLI"
	treeUse                    = "tree [paths...]"
	contentUse                 = "content [paths...]"
	callchainUse               = "callchain <function>"
	treeShortDescription       = "display directory tree"
	contentShortDescription    = "show file contents"
	callchainShortDescription  = "analyze call chains"
)

// main is the entry point of the application.
func main() {
	rootCommand := createRootCommand()
	if err := rootCommand.Execute(); err != nil {
		log.Fatalf("Error: %v", err)
	}
}

// createRootCommand builds the root Cobra command.
func createRootCommand() *cobra.Command {
	var showVersion bool

	rootCommand := &cobra.Command{
		Use:          rootUse,
		Short:        rootShortDescription,
		SilenceUsage: true,
		Run:          func(command *cobra.Command, arguments []string) {},
		PersistentPreRun: func(command *cobra.Command, arguments []string) {
			if showVersion {
				fmt.Printf(versionTemplate, utils.GetApplicationVersion())
				os.Exit(0)
			}
		},
	}
	rootCommand.PersistentFlags().BoolVar(&showVersion, versionFlagName, false, "display application version")
	rootCommand.AddCommand(
		createTreeCommand(),
		createContentCommand(),
		createCallChainCommand(),
	)
	return rootCommand
}

// createTreeCommand returns the tree subcommand.
func createTreeCommand() *cobra.Command {
	var exclusionFolder string
	var disableGitignore bool
	var disableIgnoreFile bool
	var includeGit bool
	var outputFormat string = types.FormatJSON
	var withDocumentation bool

	treeCommand := &cobra.Command{
		Use:     treeUse,
		Aliases: []string{"t"},
		Short:   treeShortDescription,
		Args:    cobra.ArbitraryArgs,
		RunE: func(command *cobra.Command, arguments []string) error {
			if len(arguments) == 0 {
				arguments = []string{defaultPath}
			}
			if withDocumentation {
				fmt.Fprintln(os.Stderr, documentationIgnoredNotice)
				withDocumentation = false
			}
			outputFormatLower := strings.ToLower(outputFormat)
			if outputFormatLower != types.FormatRaw && outputFormatLower != types.FormatJSON {
				return fmt.Errorf("Invalid format value '%s'", outputFormatLower)
			}
			return runTool(
				types.CommandTree,
				arguments,
				exclusionFolder,
				!disableGitignore,
				!disableIgnoreFile,
				includeGit,
				outputFormatLower,
				withDocumentation,
			)
		},
	}

	treeCommand.Flags().StringVarP(&exclusionFolder, exclusionFlagName, exclusionFlagName, "", "exclude folder")
	treeCommand.Flags().BoolVar(&disableGitignore, noGitignoreFlagName, false, "do not use .gitignore")
	treeCommand.Flags().BoolVar(&disableIgnoreFile, noIgnoreFlagName, false, "do not use .ignore")
	treeCommand.Flags().BoolVar(&includeGit, includeGitFlagName, false, "include git directory")
	treeCommand.Flags().StringVar(&outputFormat, formatFlagName, types.FormatJSON, "output format")
	treeCommand.Flags().BoolVar(&withDocumentation, documentationFlagName, false, "include documentation")
	return treeCommand
}

// createContentCommand returns the content subcommand.
func createContentCommand() *cobra.Command {
	var exclusionFolder string
	var disableGitignore bool
	var disableIgnoreFile bool
	var includeGit bool
	var outputFormat string = types.FormatJSON
	var withDocumentation bool

	contentCommand := &cobra.Command{
		Use:     contentUse,
		Aliases: []string{"c"},
		Short:   contentShortDescription,
		Args:    cobra.ArbitraryArgs,
		RunE: func(command *cobra.Command, arguments []string) error {
			if len(arguments) == 0 {
				arguments = []string{defaultPath}
			}
			outputFormatLower := strings.ToLower(outputFormat)
			if outputFormatLower != types.FormatRaw && outputFormatLower != types.FormatJSON {
				return fmt.Errorf("Invalid format value '%s'", outputFormatLower)
			}
			return runTool(
				types.CommandContent,
				arguments,
				exclusionFolder,
				!disableGitignore,
				!disableIgnoreFile,
				includeGit,
				outputFormatLower,
				withDocumentation,
			)
		},
	}

	contentCommand.Flags().StringVarP(&exclusionFolder, exclusionFlagName, exclusionFlagName, "", "exclude folder")
	contentCommand.Flags().BoolVar(&disableGitignore, noGitignoreFlagName, false, "do not use .gitignore")
	contentCommand.Flags().BoolVar(&disableIgnoreFile, noIgnoreFlagName, false, "do not use .ignore")
	contentCommand.Flags().BoolVar(&includeGit, includeGitFlagName, false, "include git directory")
	contentCommand.Flags().StringVar(&outputFormat, formatFlagName, types.FormatJSON, "output format")
	contentCommand.Flags().BoolVar(&withDocumentation, documentationFlagName, false, "include documentation")
	return contentCommand
}

// createCallChainCommand returns the callchain subcommand.
func createCallChainCommand() *cobra.Command {
	var outputFormat string = types.FormatJSON
	var withDocumentation bool

	callChainCommand := &cobra.Command{
		Use:     callchainUse,
		Aliases: []string{"cc"},
		Short:   callchainShortDescription,
		Args:    cobra.ExactArgs(1),
		RunE: func(command *cobra.Command, arguments []string) error {
			outputFormatLower := strings.ToLower(outputFormat)
			if outputFormatLower != types.FormatRaw && outputFormatLower != types.FormatJSON {
				return fmt.Errorf("Invalid format value '%s'", outputFormatLower)
			}
			return runTool(
				types.CommandCallChain,
				[]string{arguments[0]},
				"",
				true,
				true,
				false,
				outputFormatLower,
				withDocumentation,
			)
		},
	}

	callChainCommand.Flags().StringVar(&outputFormat, formatFlagName, types.FormatJSON, "output format")
	callChainCommand.Flags().BoolVar(&withDocumentation, documentationFlagName, false, "include documentation")
	return callChainCommand
}

// runTool executes the appropriate command logic based on the provided parameters.
func runTool(
	commandName string,
	paths []string,
	exclusionFolder string,
	useGitignore bool,
	useIgnoreFile bool,
	includeGit bool,
	format string,
	documentationEnabled bool,
) error {
	workingDirectory, _ := os.Getwd()
	var collector *docs.Collector
	if documentationEnabled {
		createdCollector, err := docs.NewCollector(workingDirectory)
		if err != nil {
			return err
		}
		collector = createdCollector
	}

	switch commandName {
	case types.CommandCallChain:
		return runCallChain(paths[0], format, documentationEnabled, collector, workingDirectory)
	case types.CommandTree, types.CommandContent:
		return runTreeOrContentCommand(commandName, paths, exclusionFolder, useGitignore, useIgnoreFile, includeGit, format, documentationEnabled, collector)
	default:
		return fmt.Errorf("unsupported command")
	}
}

// runCallChain processes the callchain command for the specified target.
func runCallChain(
	target string,
	format string,
	withDocumentation bool,
	collector *docs.Collector,
	moduleRoot string,
) error {
	data, err := commands.GetCallChainData(target, withDocumentation, collector, moduleRoot)
	if err != nil {
		return err
	}
	if format == types.FormatJSON {
		out, err := output.RenderCallChainJSON(data)
		if err != nil {
			return err
		}
		fmt.Println(out)
	} else {
		fmt.Println(output.RenderCallChainRaw(data))
	}
	return nil
}

// runTreeOrContentCommand executes tree or content commands for the given paths.
func runTreeOrContentCommand(
	commandName string,
	paths []string,
	exclusionFolder string,
	useGitignore bool,
	useIgnoreFile bool,
	includeGit bool,
	format string,
	withDocumentation bool,
	collector *docs.Collector,
) error {
	validatedPaths, err := resolveAndValidatePaths(paths)
	if err != nil {
		return err
	}

	var collected []interface{}
	for _, info := range validatedPaths {
		if info.IsDir {
			patterns, err := config.LoadCombinedIgnorePatterns(info.AbsolutePath, exclusionFolder, useGitignore, useIgnoreFile, includeGit)
			if err != nil {
				fmt.Fprintf(os.Stderr, "Warning: skipping %s: %v\n", info.AbsolutePath, err)
				continue
			}
			if commandName == types.CommandTree {
				nodes, err := commands.GetTreeData(info.AbsolutePath, patterns)
				if err == nil && len(nodes) > 0 {
					collected = append(collected, nodes[0])
				}
			} else {
				files, err := commands.GetContentData(info.AbsolutePath, patterns)
				if err == nil {
					for index := range files {
						collected = append(collected, &files[index])
					}
				}
			}
		} else {
<<<<<<< HEAD
			if commandName == types.CommandTree {
=======
			if command == types.CommandTree {
				nodeType := types.NodeTypeFile
				if utils.IsFileBinary(info.AbsolutePath) {
					nodeType = types.NodeTypeBinary
				}
>>>>>>> e7352e7f
				collected = append(collected, &types.TreeOutputNode{
					Path: info.AbsolutePath,
					Name: filepath.Base(info.AbsolutePath),
					Type: nodeType,
				})
			} else {
				data, err := os.ReadFile(info.AbsolutePath)
				if err != nil {
					fmt.Fprintf(os.Stderr, "Warning: failed to read %s: %v\n", info.AbsolutePath, err)
					continue
				}
				fileType := types.NodeTypeFile
				content := string(data)
				if utils.IsBinary(data) {
					fileType = types.NodeTypeBinary
					content = ""
				}
				collected = append(collected, &types.FileOutput{
					Path:    info.AbsolutePath,
					Type:    fileType,
					Content: content,
				})
			}
		}
	}

	var documentationEntries []types.DocumentationEntry
	if withDocumentation && collector != nil {
		for _, item := range collected {
			fileOutput, ok := item.(*types.FileOutput)
			if ok {
				entries, _ := collector.CollectFromFile(fileOutput.Path)
				documentationEntries = append(documentationEntries, entries...)
			}
		}
		sort.Slice(documentationEntries, func(i, j int) bool {
			if documentationEntries[i].Kind != documentationEntries[j].Kind {
				return documentationEntries[i].Kind < documentationEntries[j].Kind
			}
			return documentationEntries[i].Name < documentationEntries[j].Name
		})
	}

	if format == types.FormatJSON {
		out, err := output.RenderJSON(documentationEntries, collected)
		if err != nil {
			return err
		}
		fmt.Println(out)
		return nil
	}

	return output.RenderRaw(commandName, documentationEntries, collected)
}

// resolveAndValidatePaths converts input paths to absolute form and validates their existence.
func resolveAndValidatePaths(inputs []string) ([]types.ValidatedPath, error) {
	seen := make(map[string]struct{})
	var result []types.ValidatedPath
	for _, inputPath := range inputs {
		absolutePath, err := filepath.Abs(inputPath)
		if err != nil {
			return nil, fmt.Errorf("abs failed for '%s': %w", inputPath, err)
		}
		cleanPath := filepath.Clean(absolutePath)
		if _, ok := seen[cleanPath]; ok {
			continue
		}
		info, err := os.Stat(cleanPath)
		if err != nil {
			if os.IsNotExist(err) {
				return nil, fmt.Errorf("path '%s' does not exist", inputPath)
			}
			return nil, fmt.Errorf("stat failed for '%s': %w", inputPath, err)
		}
		seen[cleanPath] = struct{}{}
		result = append(result, types.ValidatedPath{AbsolutePath: cleanPath, IsDir: info.IsDir()})
	}
	if len(result) == 0 {
		return nil, fmt.Errorf("no valid paths")
	}
	return result, nil
}<|MERGE_RESOLUTION|>--- conflicted
+++ resolved
@@ -290,15 +290,11 @@
 				}
 			}
 		} else {
-<<<<<<< HEAD
 			if commandName == types.CommandTree {
-=======
-			if command == types.CommandTree {
 				nodeType := types.NodeTypeFile
 				if utils.IsFileBinary(info.AbsolutePath) {
 					nodeType = types.NodeTypeBinary
 				}
->>>>>>> e7352e7f
 				collected = append(collected, &types.TreeOutputNode{
 					Path: info.AbsolutePath,
 					Name: filepath.Base(info.AbsolutePath),
