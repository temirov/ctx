--- conflicted
+++ resolved
@@ -40,20 +40,16 @@
 	unsupportedCommandMessage  = "unsupported command"
 	defaultCallChainDepth      = 1
 	callChainDepthDescription  = "traversal depth"
-	// invalidFormatMessage is used when an unsupported format is requested.
-<<<<<<< HEAD
-	invalidFormatMessage            = "Invalid format value '%s'"
 	exclusionFlagDescription        = "exclude folder"
 	disableGitignoreFlagDescription = "do not use .gitignore"
 	disableIgnoreFlagDescription    = "do not use .ignore"
 	includeGitFlagDescription       = "include git directory"
 	formatFlagDescription           = "output format"
 	documentationFlagDescription    = "include documentation"
-=======
+	// invalidFormatMessage is used when an unsupported format is requested.
 	invalidFormatMessage = "Invalid format value '%s'"
 	// warningSkipPathFormat is used when a path is skipped due to an error.
 	warningSkipPathFormat = "Warning: skipping %s: %v\n"
->>>>>>> f2dbf4dd
 )
 
 // isSupportedFormat reports whether the provided format is recognized.
